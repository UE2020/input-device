--- conflicted
+++ resolved
@@ -1,8 +1,4 @@
-<<<<<<< HEAD
-use input_device::{InputDeviceSimulator, Key, SimulationError};
-=======
 use input_device::{InputSimulator, Key, SimulationError};
->>>>>>> a1d30d87
 
 pub fn main() -> Result<(), SimulationError> {
     let mut sim = InputSimulator::new()?;
