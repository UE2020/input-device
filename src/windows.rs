--- conflicted
+++ resolved
@@ -1,1079 +1,538 @@
-<<<<<<< HEAD
-use crate::Key;
-use thiserror::Error;
-use windows::Win32::UI::Controls;
-use windows::Win32::UI::HiDpi;
-use windows::Win32::UI::Input::KeyboardAndMouse;
-use windows::Win32::UI::Input::Pointer;
-use windows::Win32::UI::WindowsAndMessaging;
-
-#[derive(Error, Debug)]
-pub enum SimulationError {
-    #[error("Windows error: {0}")]
-    WindowsError(#[from] windows::core::Error),
-}
-
-pub(crate) struct PlatformImpl {
-    touch_device: Controls::HSYNTHETICPOINTERDEVICE,
-    pen_device: Controls::HSYNTHETICPOINTERDEVICE,
-    touches: [(i32, i32); 10],
-    last_pressure: f64,
-}
-
-impl PlatformImpl {
-    pub(crate) fn new() -> Result<Self, SimulationError> {
-        unsafe {
-            HiDpi::SetProcessDpiAwareness(HiDpi::PROCESS_PER_MONITOR_DPI_AWARE)?;
-        }
-        Ok(Self {
-            touch_device: unsafe {
-                Controls::CreateSyntheticPointerDevice(
-                    WindowsAndMessaging::PT_TOUCH,
-                    10,
-                    Controls::POINTER_FEEDBACK_DEFAULT,
-                )?
-            },
-            pen_device: unsafe {
-                Controls::CreateSyntheticPointerDevice(
-                    WindowsAndMessaging::PT_PEN,
-                    1,
-                    Controls::POINTER_FEEDBACK_DEFAULT,
-                )?
-            },
-            touches: [(0, 0); 10],
-            last_pressure: 0.0,
-        })
-    }
-
-    pub(crate) fn move_mouse_abs(&mut self, x: i32, y: i32) -> Result<(), SimulationError> {
-        let mut input = KeyboardAndMouse::INPUT {
-            r#type: KeyboardAndMouse::INPUT_MOUSE,
-            Anonymous: unsafe { std::mem::zeroed() },
-        };
-        let (w, h) = self.get_screen_size()?;
-        input.Anonymous.mi.dx = (x * 65535) / w;
-        input.Anonymous.mi.dy = (y * 65535) / h;
-        input.Anonymous.mi.dwFlags =
-            KeyboardAndMouse::MOUSEEVENTF_MOVE | KeyboardAndMouse::MOUSEEVENTF_ABSOLUTE;
-
-        unsafe {
-            KeyboardAndMouse::SendInput(
-                &[input],
-                std::mem::size_of::<KeyboardAndMouse::INPUT>() as i32,
-            );
-        }
-        Ok(())
-    }
-
-    pub(crate) fn move_mouse_rel(&mut self, x: i32, y: i32) -> Result<(), SimulationError> {
-        let mut input = KeyboardAndMouse::INPUT {
-            r#type: KeyboardAndMouse::INPUT_MOUSE,
-            Anonymous: unsafe { std::mem::zeroed() },
-        };
-        input.Anonymous.mi.dx = x;
-        input.Anonymous.mi.dy = y;
-        input.Anonymous.mi.dwFlags = KeyboardAndMouse::MOUSEEVENTF_MOVE;
-
-        unsafe {
-            KeyboardAndMouse::SendInput(
-                &[input],
-                std::mem::size_of::<KeyboardAndMouse::INPUT>() as i32,
-            );
-        }
-        Ok(())
-    }
-
-    pub(crate) fn left_mouse_down(&mut self) -> Result<(), SimulationError> {
-        let mut input = KeyboardAndMouse::INPUT {
-            r#type: KeyboardAndMouse::INPUT_MOUSE,
-            Anonymous: unsafe { std::mem::zeroed() },
-        };
-        input.Anonymous.mi.dwFlags = KeyboardAndMouse::MOUSEEVENTF_LEFTDOWN;
-
-        unsafe {
-            KeyboardAndMouse::SendInput(
-                &[input],
-                std::mem::size_of::<KeyboardAndMouse::INPUT>() as i32,
-            );
-        }
-        Ok(())
-    }
-
-    pub(crate) fn middle_mouse_down(&mut self) -> Result<(), SimulationError> {
-        let mut input = KeyboardAndMouse::INPUT {
-            r#type: KeyboardAndMouse::INPUT_MOUSE,
-            Anonymous: unsafe { std::mem::zeroed() },
-        };
-        input.Anonymous.mi.dwFlags = KeyboardAndMouse::MOUSEEVENTF_MIDDLEDOWN;
-
-        unsafe {
-            KeyboardAndMouse::SendInput(
-                &[input],
-                std::mem::size_of::<KeyboardAndMouse::INPUT>() as i32,
-            );
-        }
-        Ok(())
-    }
-
-    pub(crate) fn right_mouse_down(&mut self) -> Result<(), SimulationError> {
-        let mut input = KeyboardAndMouse::INPUT {
-            r#type: KeyboardAndMouse::INPUT_MOUSE,
-            Anonymous: unsafe { std::mem::zeroed() },
-        };
-        input.Anonymous.mi.dwFlags = KeyboardAndMouse::MOUSEEVENTF_RIGHTDOWN;
-
-        unsafe {
-            KeyboardAndMouse::SendInput(
-                &[input],
-                std::mem::size_of::<KeyboardAndMouse::INPUT>() as i32,
-            );
-        }
-        Ok(())
-    }
-
-    pub(crate) fn left_mouse_up(&mut self) -> Result<(), SimulationError> {
-        let mut input = KeyboardAndMouse::INPUT {
-            r#type: KeyboardAndMouse::INPUT_MOUSE,
-            Anonymous: unsafe { std::mem::zeroed() },
-        };
-        input.Anonymous.mi.dwFlags = KeyboardAndMouse::MOUSEEVENTF_LEFTUP;
-
-        unsafe {
-            KeyboardAndMouse::SendInput(
-                &[input],
-                std::mem::size_of::<KeyboardAndMouse::INPUT>() as i32,
-            );
-        }
-        Ok(())
-    }
-
-    pub(crate) fn middle_mouse_up(&mut self) -> Result<(), SimulationError> {
-        let mut input = KeyboardAndMouse::INPUT {
-            r#type: KeyboardAndMouse::INPUT_MOUSE,
-            Anonymous: unsafe { std::mem::zeroed() },
-        };
-        input.Anonymous.mi.dwFlags = KeyboardAndMouse::MOUSEEVENTF_MIDDLEUP;
-
-        unsafe {
-            KeyboardAndMouse::SendInput(
-                &[input],
-                std::mem::size_of::<KeyboardAndMouse::INPUT>() as i32,
-            );
-        }
-        Ok(())
-    }
-
-    pub(crate) fn right_mouse_up(&mut self) -> Result<(), SimulationError> {
-        let mut input = KeyboardAndMouse::INPUT {
-            r#type: KeyboardAndMouse::INPUT_MOUSE,
-            Anonymous: unsafe { std::mem::zeroed() },
-        };
-        input.Anonymous.mi.dwFlags = KeyboardAndMouse::MOUSEEVENTF_RIGHTUP;
-
-        unsafe {
-            KeyboardAndMouse::SendInput(
-                &[input],
-                std::mem::size_of::<KeyboardAndMouse::INPUT>() as i32,
-            );
-        }
-        Ok(())
-    }
-
-    pub(crate) fn wheel(&mut self, x: i32, y: i32) -> Result<(), SimulationError> {
-        let mut input_vertical = KeyboardAndMouse::INPUT {
-            r#type: KeyboardAndMouse::INPUT_MOUSE,
-            Anonymous: unsafe { std::mem::zeroed() },
-        };
-        input_vertical.Anonymous.mi.dwFlags = KeyboardAndMouse::MOUSEEVENTF_WHEEL;
-        input_vertical.Anonymous.mi.mouseData = y as u32;
-
-        let mut input_horizontal = KeyboardAndMouse::INPUT {
-            r#type: KeyboardAndMouse::INPUT_MOUSE,
-            Anonymous: unsafe { std::mem::zeroed() },
-        };
-        input_horizontal.Anonymous.mi.dwFlags = KeyboardAndMouse::MOUSEEVENTF_HWHEEL;
-        input_horizontal.Anonymous.mi.mouseData = x as u32;
-
-        unsafe {
-            KeyboardAndMouse::SendInput(
-                &[input_vertical, input_horizontal],
-                std::mem::size_of::<KeyboardAndMouse::INPUT>() as i32,
-            );
-        }
-        Ok(())
-    }
-
-    pub(crate) fn get_screen_size(&self) -> Result<(i32, i32), SimulationError> {
-        Ok((
-            unsafe {
-                WindowsAndMessaging::GetSystemMetrics(WindowsAndMessaging::SM_CXVIRTUALSCREEN)
-            },
-            unsafe {
-                WindowsAndMessaging::GetSystemMetrics(WindowsAndMessaging::SM_CYVIRTUALSCREEN)
-            },
-        ))
-    }
-
-    pub(crate) fn key_down(&mut self, key: Key) -> Result<(), SimulationError> {
-        let mut input = KeyboardAndMouse::INPUT {
-            r#type: KeyboardAndMouse::INPUT_KEYBOARD,
-            Anonymous: unsafe { std::mem::zeroed() },
-        };
-        input.Anonymous.ki.dwFlags = KeyboardAndMouse::KEYEVENTF_SCANCODE;
-        input.Anonymous.ki.wScan = key.into();
-        unsafe {
-            if input.Anonymous.ki.wScan & 0xE000 == 0xE000 {
-                input.Anonymous.ki.dwFlags |= KeyboardAndMouse::KEYEVENTF_EXTENDEDKEY;
-            }
-
-            KeyboardAndMouse::SendInput(
-                &[input],
-                std::mem::size_of::<KeyboardAndMouse::INPUT>() as i32,
-            );
-        }
-        Ok(())
-    }
-
-    pub(crate) fn key_up(&mut self, key: Key) -> Result<(), SimulationError> {
-        let mut input = KeyboardAndMouse::INPUT {
-            r#type: KeyboardAndMouse::INPUT_KEYBOARD,
-            Anonymous: unsafe { std::mem::zeroed() },
-        };
-        input.Anonymous.ki.dwFlags =
-            KeyboardAndMouse::KEYEVENTF_KEYUP | KeyboardAndMouse::KEYEVENTF_SCANCODE;
-        input.Anonymous.ki.wScan = key.into();
-        unsafe {
-            if input.Anonymous.ki.wScan & 0xE000 == 0xE000 {
-                input.Anonymous.ki.dwFlags |= KeyboardAndMouse::KEYEVENTF_EXTENDEDKEY;
-            }
-
-            KeyboardAndMouse::SendInput(
-                &[input],
-                std::mem::size_of::<KeyboardAndMouse::INPUT>() as i32,
-            );
-        }
-        Ok(())
-    }
-
-    pub(crate) fn touch_down(&mut self, slot: i32, x: i32, y: i32) -> Result<(), SimulationError> {
-        self.touches[slot as usize] = (x, y);
-
-        let mut input: Controls::POINTER_TYPE_INFO = unsafe { std::mem::zeroed() };
-        input.r#type = WindowsAndMessaging::PT_TOUCH;
-        input.Anonymous.touchInfo.pointerInfo.pointerType = WindowsAndMessaging::PT_TOUCH;
-        input.Anonymous.touchInfo.pointerInfo.pointerFlags = Pointer::POINTER_FLAG_DOWN
-            | Pointer::POINTER_FLAG_INRANGE
-            | Pointer::POINTER_FLAG_INCONTACT;
-        input.Anonymous.touchInfo.touchMask = WindowsAndMessaging::TOUCH_MASK_CONTACTAREA;
-        input.Anonymous.touchInfo.pointerInfo.pointerId = slot as u32;
-        input.Anonymous.touchInfo.pointerInfo.ptPixelLocation.x = x;
-        input.Anonymous.touchInfo.pointerInfo.ptPixelLocation.y = y;
-        input.Anonymous.touchInfo.rcContact.top = y - 2;
-        input.Anonymous.touchInfo.rcContact.bottom = y + 2;
-        input.Anonymous.touchInfo.rcContact.left = x - 2;
-        input.Anonymous.touchInfo.rcContact.right = x + 2;
-
-        unsafe {
-            Pointer::InjectSyntheticPointerInput(self.touch_device, &[input])?;
-        }
-        Ok(())
-    }
-
-    pub(crate) fn touch_up(&mut self, slot: i32) -> Result<(), SimulationError> {
-        let (x, y) = self.touches[slot as usize];
-
-        let mut input: Controls::POINTER_TYPE_INFO = unsafe { std::mem::zeroed() };
-        input.r#type = WindowsAndMessaging::PT_TOUCH;
-        input.Anonymous.touchInfo.pointerInfo.pointerType = WindowsAndMessaging::PT_TOUCH;
-        input.Anonymous.touchInfo.pointerInfo.pointerFlags = Pointer::POINTER_FLAG_UP;
-        input.Anonymous.touchInfo.touchMask = WindowsAndMessaging::TOUCH_MASK_CONTACTAREA;
-        input.Anonymous.touchInfo.pointerInfo.pointerId = slot as u32;
-        input.Anonymous.touchInfo.pointerInfo.ptPixelLocation.x = x;
-        input.Anonymous.touchInfo.pointerInfo.ptPixelLocation.y = y;
-        input.Anonymous.touchInfo.rcContact.top = y - 2;
-        input.Anonymous.touchInfo.rcContact.bottom = y + 2;
-        input.Anonymous.touchInfo.rcContact.left = x - 2;
-        input.Anonymous.touchInfo.rcContact.right = x + 2;
-
-        unsafe {
-            Pointer::InjectSyntheticPointerInput(self.touch_device, &[input])?;
-        }
-        Ok(())
-    }
-
-    pub(crate) fn touch_move(&mut self, slot: i32, x: i32, y: i32) -> Result<(), SimulationError> {
-        self.touches[slot as usize] = (x, y);
-
-        let mut input: Controls::POINTER_TYPE_INFO = unsafe { std::mem::zeroed() };
-        input.r#type = WindowsAndMessaging::PT_TOUCH;
-        input.Anonymous.touchInfo.pointerInfo.pointerType = WindowsAndMessaging::PT_TOUCH;
-        input.Anonymous.touchInfo.pointerInfo.pointerFlags = Pointer::POINTER_FLAG_UPDATE
-            | Pointer::POINTER_FLAG_INRANGE
-            | Pointer::POINTER_FLAG_INCONTACT;
-        input.Anonymous.touchInfo.touchMask = WindowsAndMessaging::TOUCH_MASK_CONTACTAREA;
-        input.Anonymous.touchInfo.pointerInfo.pointerId = slot as u32;
-        input.Anonymous.touchInfo.pointerInfo.ptPixelLocation.x = x;
-        input.Anonymous.touchInfo.pointerInfo.ptPixelLocation.y = y;
-        input.Anonymous.touchInfo.rcContact.top = y - 2;
-        input.Anonymous.touchInfo.rcContact.bottom = y + 2;
-        input.Anonymous.touchInfo.rcContact.left = x - 2;
-        input.Anonymous.touchInfo.rcContact.right = x + 2;
-
-        unsafe {
-            Pointer::InjectSyntheticPointerInput(self.touch_device, &[input])?;
-        }
-        Ok(())
-    }
-
-    pub(crate) fn pen(
-        &mut self,
-        x: i32,
-        y: i32,
-        pressure: f64,
-        tilt_x: i32,
-        tilt_y: i32,
-    ) -> Result<(), SimulationError> {
-        let flags = if pressure == 0.0 {
-            Pointer::POINTER_FLAG_UP
-        } else if self.last_pressure == 0.0 {
-            Pointer::POINTER_FLAG_DOWN
-                | Pointer::POINTER_FLAG_INRANGE
-                | Pointer::POINTER_FLAG_INCONTACT
-        } else {
-            Pointer::POINTER_FLAG_UPDATE
-                | Pointer::POINTER_FLAG_INRANGE
-                | Pointer::POINTER_FLAG_INCONTACT
-        };
-
-        let mut input: Controls::POINTER_TYPE_INFO = unsafe { std::mem::zeroed() };
-        input.r#type = WindowsAndMessaging::PT_PEN;
-        input.Anonymous.penInfo.pointerInfo.pointerType = WindowsAndMessaging::PT_PEN;
-        input.Anonymous.penInfo.pointerInfo.pointerFlags = flags;
-        input.Anonymous.penInfo.penMask = WindowsAndMessaging::PEN_MASK_PRESSURE
-            | WindowsAndMessaging::PEN_MASK_TILT_X
-            | WindowsAndMessaging::PEN_MASK_TILT_Y;
-        input.Anonymous.penInfo.pointerInfo.ptPixelLocation.x = x;
-        input.Anonymous.penInfo.pointerInfo.ptPixelLocation.y = y;
-        input.Anonymous.penInfo.pressure = (pressure * 1024.0) as u32;
-        input.Anonymous.penInfo.tiltX = tilt_x;
-        input.Anonymous.penInfo.tiltY = tilt_y;
-
-        self.last_pressure = pressure;
-
-        unsafe {
-            Pointer::InjectSyntheticPointerInput(self.pen_device, &[input])?;
-        }
-        Ok(())
-    }
-}
-
-impl Drop for PlatformImpl {
-    fn drop(&mut self) {
-        unsafe {
-            Controls::DestroySyntheticPointerDevice(self.touch_device);
-            Controls::DestroySyntheticPointerDevice(self.pen_device);
-        }
-    }
-}
-
-impl From<Key> for u16 {
-    fn from(key: Key) -> Self {
-        match key {
-            Key::Esc => 0x01,
-            Key::Num1 => 0x02,
-            Key::Num2 => 0x03,
-            Key::Num3 => 0x04,
-            Key::Num4 => 0x05,
-            Key::Num5 => 0x06,
-            Key::Num6 => 0x07,
-            Key::Num7 => 0x08,
-            Key::Num8 => 0x09,
-            Key::Num9 => 0x0A,
-            Key::Num0 => 0x0B,
-            Key::Minus => 0x0C,
-            Key::Equal => 0x0D,
-            Key::Backspace => 0x0E,
-            Key::Tab => 0x0F,
-            Key::Q => 0x10,
-            Key::W => 0x11,
-            Key::E => 0x12,
-            Key::R => 0x13,
-            Key::T => 0x14,
-            Key::Y => 0x15,
-            Key::U => 0x16,
-            Key::I => 0x17,
-            Key::O => 0x18,
-            Key::P => 0x19,
-            Key::LeftBrace => 0x1A,
-            Key::RightBrace => 0x1B,
-            Key::Enter => 0x1C,
-            Key::LeftCtrl => 0x1D,
-            Key::A => 0x1E,
-            Key::S => 0x1F,
-            Key::D => 0x20,
-            Key::F => 0x21,
-            Key::G => 0x22,
-            Key::H => 0x23,
-            Key::J => 0x24,
-            Key::K => 0x25,
-            Key::L => 0x26,
-            Key::Semicolon => 0x27,
-            Key::Apostrophe => 0x28,
-            Key::Grave => 0x29,
-            Key::LeftShift => 0x2A,
-            Key::Backslash => 0x2B,
-            Key::Z => 0x2C,
-            Key::X => 0x2D,
-            Key::C => 0x2E,
-            Key::V => 0x2F,
-            Key::B => 0x30,
-            Key::N => 0x31,
-            Key::M => 0x32,
-            Key::Comma => 0x33,
-            Key::Dot => 0x34,
-            Key::Slash => 0x35,
-            Key::RightShift => 0x36,
-            Key::KpAsterisk => 0x37,
-            Key::LeftAlt => 0x38,
-            Key::Space => 0x39,
-            Key::CapsLock => 0x3A,
-            Key::F1 => 0x3B,
-            Key::F2 => 0x3C,
-            Key::F3 => 0x3D,
-            Key::F4 => 0x3E,
-            Key::F5 => 0x3F,
-            Key::F6 => 0x40,
-            Key::F7 => 0x41,
-            Key::F8 => 0x42,
-            Key::F9 => 0x43,
-            Key::F10 => 0x44,
-            Key::NumLock => 0x45,
-            Key::ScrollLock => 0x46,
-            Key::Kp7 => 0x47,
-            Key::Kp8 => 0x48,
-            Key::Kp9 => 0x49,
-            Key::KpMinus => 0x4A,
-            Key::Kp4 => 0x4B,
-            Key::Kp5 => 0x4C,
-            Key::Kp6 => 0x4D,
-            Key::KpPlus => 0x4E,
-            Key::Kp1 => 0x4F,
-            Key::Kp2 => 0x50,
-            Key::Kp3 => 0x51,
-            Key::Kp0 => 0x52,
-            Key::KpDot => 0x53,
-            Key::ZenkakuHankaku => 0x56,
-            Key::IntlBackslash => 0x64,
-            Key::F11 => 0x57,
-            Key::F12 => 0x58,
-            Key::Ro => 0x59,
-            Key::Katakana => 0x5A,
-            Key::Hiragana => 0x5B,
-            Key::Henkan => 0x5C,
-            Key::KatakanaHiragana => 0x5D,
-            Key::Muhenkan => 0x5E,
-            Key::KpJpComma => 0x5F,
-            Key::KpEnter => 0x60,
-            Key::RightCtrl => 0x61,
-            Key::KpSlash => 0x62,
-            Key::SysRq => 0x63,
-            Key::RightAlt => 0x64,
-            Key::Home => 0xE047,
-            Key::Up => 0xE048,
-            Key::PageUp => 0xE049,
-            Key::Left => 0xE04B,
-            Key::Right => 0xE04D,
-            Key::End => 0xE04F,
-            Key::Down => 0xE050,
-            Key::PageDown => 0xE051,
-            Key::Insert => 0xE052,
-            Key::Delete => 0xE9,
-            Key::Macro => 0xEA,
-            Key::Mute => 0xEB,
-            Key::VolumeDown => 0xEC,
-            Key::VolumeUp => 0xED,
-            Key::Power => 0xEE,
-            Key::KpEqual => 0xEF,
-            Key::KpPlusMinus => 0xF0,
-            Key::Pause => 0xF1,
-            Key::KpComma => 0xF2,
-            Key::Hanguel => 0xF3,
-            Key::Hanja => 0xF4,
-            Key::Yen => 0xF5,
-            Key::LeftMeta => 0xE05B,
-            Key::RightMeta => 0xE05C,
-            Key::Compose => 0xF8,
-            Key::Stop => 0xF9,
-            Key::Help => 0xFA,
-            Key::Calc => 0xFB,
-            Key::Sleep => 0xFC,
-            Key::WakeUp => 0xFD,
-            Key::Mail => 0xFE,
-            Key::Bookmarks => 0xFF,
-            Key::Computer => 0x100,
-            Key::Back => 0x101,
-            Key::Forward => 0x102,
-            Key::NextSong => 0x103,
-            Key::PlayPause => 0x104,
-            Key::PreviousSong => 0x105,
-            Key::StopCD => 0x106,
-            Key::Homepage => 0x107,
-            Key::Refresh => 0x108,
-            Key::F13 => 0x109,
-            Key::F14 => 0x10A,
-            Key::F15 => 0x10B,
-            Key::F23 => 0x10C,
-            Key::Camera => 0x10D,
-            Key::Search => 0x10E,
-            Key::BrightnessDown => 0x10F,
-            Key::BrightnessUp => 0x110,
-            Key::Media => 0x111,
-            Key::SwitchVideoMode => 0x112,
-            Key::Battery => 0x113,
-            Key::Wlan => 0x114,
-            Key::Dvd => 0x115,
-            Key::FnEsc => 0x116,
-            _ => 0xFF, // Unknown key
-        }
-    }
-}
-=======
-use crate::Key;
-use thiserror::Error;
-use windows::Win32::UI::Controls;
-use windows::Win32::UI::HiDpi;
-use windows::Win32::UI::Input::KeyboardAndMouse;
-use windows::Win32::UI::Input::Pointer;
-use windows::Win32::UI::WindowsAndMessaging;
-
-#[derive(Error, Debug)]
-pub enum SimulationError {
-    #[error("Windows error: {0}")]
-    WindowsError(#[from] windows::core::Error),
-}
-
-pub(crate) struct PlatformImpl {
-    touch_device: Controls::HSYNTHETICPOINTERDEVICE,
-    pen_device: Controls::HSYNTHETICPOINTERDEVICE,
-    touches: [(i32, i32); 10],
-    last_pressure: f64,
-}
-
-impl PlatformImpl {
-    pub(crate) fn new() -> Result<Self, SimulationError> {
-        unsafe {
-            HiDpi::SetProcessDpiAwareness(HiDpi::PROCESS_PER_MONITOR_DPI_AWARE)?;
-        }
-        Ok(Self {
-            touch_device: unsafe {
-                Controls::CreateSyntheticPointerDevice(
-                    WindowsAndMessaging::PT_TOUCH,
-                    10,
-                    Controls::POINTER_FEEDBACK_DEFAULT,
-                )?
-            },
-            pen_device: unsafe {
-                Controls::CreateSyntheticPointerDevice(
-                    WindowsAndMessaging::PT_PEN,
-                    1,
-                    Controls::POINTER_FEEDBACK_DEFAULT,
-                )?
-            },
-            touches: [(0, 0); 10],
-            last_pressure: 0.0,
-        })
-    }
-
-    pub(crate) fn move_mouse_abs(&mut self, x: i32, y: i32) -> Result<(), SimulationError> {
-        let mut input = KeyboardAndMouse::INPUT {
-            r#type: KeyboardAndMouse::INPUT_MOUSE,
-            Anonymous: unsafe { std::mem::zeroed() },
-        };
-        let (w, h) = self.get_screen_size()?;
-        input.Anonymous.mi.dx = (x * 65535) / w;
-        input.Anonymous.mi.dy = (y * 65535) / h;
-        input.Anonymous.mi.dwFlags =
-            KeyboardAndMouse::MOUSEEVENTF_MOVE | KeyboardAndMouse::MOUSEEVENTF_ABSOLUTE;
-
-        unsafe {
-            KeyboardAndMouse::SendInput(
-                &[input],
-                std::mem::size_of::<KeyboardAndMouse::INPUT>() as i32,
-            );
-        }
-        Ok(())
-    }
-
-    pub(crate) fn move_mouse_rel(&mut self, x: i32, y: i32) -> Result<(), SimulationError> {
-        let mut input = KeyboardAndMouse::INPUT {
-            r#type: KeyboardAndMouse::INPUT_MOUSE,
-            Anonymous: unsafe { std::mem::zeroed() },
-        };
-        input.Anonymous.mi.dx = x;
-        input.Anonymous.mi.dy = y;
-        input.Anonymous.mi.dwFlags = KeyboardAndMouse::MOUSEEVENTF_MOVE;
-
-        unsafe {
-            KeyboardAndMouse::SendInput(
-                &[input],
-                std::mem::size_of::<KeyboardAndMouse::INPUT>() as i32,
-            );
-        }
-        Ok(())
-    }
-
-    pub(crate) fn left_mouse_down(&mut self) -> Result<(), SimulationError> {
-        let mut input = KeyboardAndMouse::INPUT {
-            r#type: KeyboardAndMouse::INPUT_MOUSE,
-            Anonymous: unsafe { std::mem::zeroed() },
-        };
-        input.Anonymous.mi.dwFlags = KeyboardAndMouse::MOUSEEVENTF_LEFTDOWN;
-
-        unsafe {
-            KeyboardAndMouse::SendInput(
-                &[input],
-                std::mem::size_of::<KeyboardAndMouse::INPUT>() as i32,
-            );
-        }
-        Ok(())
-    }
-
-    pub(crate) fn middle_mouse_down(&mut self) -> Result<(), SimulationError> {
-        let mut input = KeyboardAndMouse::INPUT {
-            r#type: KeyboardAndMouse::INPUT_MOUSE,
-            Anonymous: unsafe { std::mem::zeroed() },
-        };
-        input.Anonymous.mi.dwFlags = KeyboardAndMouse::MOUSEEVENTF_MIDDLEDOWN;
-
-        unsafe {
-            KeyboardAndMouse::SendInput(
-                &[input],
-                std::mem::size_of::<KeyboardAndMouse::INPUT>() as i32,
-            );
-        }
-        Ok(())
-    }
-
-    pub(crate) fn right_mouse_down(&mut self) -> Result<(), SimulationError> {
-        let mut input = KeyboardAndMouse::INPUT {
-            r#type: KeyboardAndMouse::INPUT_MOUSE,
-            Anonymous: unsafe { std::mem::zeroed() },
-        };
-        input.Anonymous.mi.dwFlags = KeyboardAndMouse::MOUSEEVENTF_RIGHTDOWN;
-
-        unsafe {
-            KeyboardAndMouse::SendInput(
-                &[input],
-                std::mem::size_of::<KeyboardAndMouse::INPUT>() as i32,
-            );
-        }
-        Ok(())
-    }
-
-    pub(crate) fn left_mouse_up(&mut self) -> Result<(), SimulationError> {
-        let mut input = KeyboardAndMouse::INPUT {
-            r#type: KeyboardAndMouse::INPUT_MOUSE,
-            Anonymous: unsafe { std::mem::zeroed() },
-        };
-        input.Anonymous.mi.dwFlags = KeyboardAndMouse::MOUSEEVENTF_LEFTUP;
-
-        unsafe {
-            KeyboardAndMouse::SendInput(
-                &[input],
-                std::mem::size_of::<KeyboardAndMouse::INPUT>() as i32,
-            );
-        }
-        Ok(())
-    }
-
-    pub(crate) fn middle_mouse_up(&mut self) -> Result<(), SimulationError> {
-        let mut input = KeyboardAndMouse::INPUT {
-            r#type: KeyboardAndMouse::INPUT_MOUSE,
-            Anonymous: unsafe { std::mem::zeroed() },
-        };
-        input.Anonymous.mi.dwFlags = KeyboardAndMouse::MOUSEEVENTF_MIDDLEUP;
-
-        unsafe {
-            KeyboardAndMouse::SendInput(
-                &[input],
-                std::mem::size_of::<KeyboardAndMouse::INPUT>() as i32,
-            );
-        }
-        Ok(())
-    }
-
-    pub(crate) fn right_mouse_up(&mut self) -> Result<(), SimulationError> {
-        let mut input = KeyboardAndMouse::INPUT {
-            r#type: KeyboardAndMouse::INPUT_MOUSE,
-            Anonymous: unsafe { std::mem::zeroed() },
-        };
-        input.Anonymous.mi.dwFlags = KeyboardAndMouse::MOUSEEVENTF_RIGHTUP;
-
-        unsafe {
-            KeyboardAndMouse::SendInput(
-                &[input],
-                std::mem::size_of::<KeyboardAndMouse::INPUT>() as i32,
-            );
-        }
-        Ok(())
-    }
-
-    pub(crate) fn wheel(&mut self, x: i32, y: i32) -> Result<(), SimulationError> {
-        let mut input_vertical = KeyboardAndMouse::INPUT {
-            r#type: KeyboardAndMouse::INPUT_MOUSE,
-            Anonymous: unsafe { std::mem::zeroed() },
-        };
-        input_vertical.Anonymous.mi.dwFlags = KeyboardAndMouse::MOUSEEVENTF_WHEEL;
-        input_vertical.Anonymous.mi.mouseData = y as u32;
-
-        let mut input_horizontal = KeyboardAndMouse::INPUT {
-            r#type: KeyboardAndMouse::INPUT_MOUSE,
-            Anonymous: unsafe { std::mem::zeroed() },
-        };
-        input_horizontal.Anonymous.mi.dwFlags = KeyboardAndMouse::MOUSEEVENTF_HWHEEL;
-        input_horizontal.Anonymous.mi.mouseData = x as u32;
-
-        unsafe {
-            KeyboardAndMouse::SendInput(
-                &[input_vertical, input_horizontal],
-                std::mem::size_of::<KeyboardAndMouse::INPUT>() as i32,
-            );
-        }
-        Ok(())
-    }
-
-    pub(crate) fn key_down(&mut self, key: Key) -> Result<(), SimulationError> {
-        let mut input = KeyboardAndMouse::INPUT {
-            r#type: KeyboardAndMouse::INPUT_KEYBOARD,
-            Anonymous: unsafe { std::mem::zeroed() },
-        };
-        input.Anonymous.ki.dwFlags = KeyboardAndMouse::KEYEVENTF_SCANCODE;
-        input.Anonymous.ki.wScan = key.into();
-        unsafe {
-            if input.Anonymous.ki.wScan & 0xE000 == 0xE000 {
-                input.Anonymous.ki.dwFlags |= KeyboardAndMouse::KEYEVENTF_EXTENDEDKEY;
-            }
-
-            KeyboardAndMouse::SendInput(
-                &[input],
-                std::mem::size_of::<KeyboardAndMouse::INPUT>() as i32,
-            );
-        }
-        Ok(())
-    }
-
-    pub(crate) fn key_up(&mut self, key: Key) -> Result<(), SimulationError> {
-        let mut input = KeyboardAndMouse::INPUT {
-            r#type: KeyboardAndMouse::INPUT_KEYBOARD,
-            Anonymous: unsafe { std::mem::zeroed() },
-        };
-        input.Anonymous.ki.dwFlags =
-            KeyboardAndMouse::KEYEVENTF_KEYUP | KeyboardAndMouse::KEYEVENTF_SCANCODE;
-        input.Anonymous.ki.wScan = key.into();
-        unsafe {
-            if input.Anonymous.ki.wScan & 0xE000 == 0xE000 {
-                input.Anonymous.ki.dwFlags |= KeyboardAndMouse::KEYEVENTF_EXTENDEDKEY;
-            }
-
-            KeyboardAndMouse::SendInput(
-                &[input],
-                std::mem::size_of::<KeyboardAndMouse::INPUT>() as i32,
-            );
-        }
-        Ok(())
-    }
-
-    pub(crate) fn touch_down(&mut self, slot: i32, x: i32, y: i32) -> Result<(), SimulationError> {
-        self.touches[slot as usize] = (x, y);
-
-        let mut input: Controls::POINTER_TYPE_INFO = unsafe { std::mem::zeroed() };
-        input.r#type = WindowsAndMessaging::PT_TOUCH;
-        input.Anonymous.touchInfo.pointerInfo.pointerType = WindowsAndMessaging::PT_TOUCH;
-        input.Anonymous.touchInfo.pointerInfo.pointerFlags = Pointer::POINTER_FLAG_DOWN
-            | Pointer::POINTER_FLAG_INRANGE
-            | Pointer::POINTER_FLAG_INCONTACT;
-        input.Anonymous.touchInfo.touchMask = WindowsAndMessaging::TOUCH_MASK_CONTACTAREA;
-        input.Anonymous.touchInfo.pointerInfo.pointerId = slot as u32;
-        input.Anonymous.touchInfo.pointerInfo.ptPixelLocation.x = x;
-        input.Anonymous.touchInfo.pointerInfo.ptPixelLocation.y = y;
-        input.Anonymous.touchInfo.rcContact.top = y - 2;
-        input.Anonymous.touchInfo.rcContact.bottom = y + 2;
-        input.Anonymous.touchInfo.rcContact.left = x - 2;
-        input.Anonymous.touchInfo.rcContact.right = x + 2;
-
-        unsafe {
-            Pointer::InjectSyntheticPointerInput(self.touch_device, &[input])?;
-        }
-        Ok(())
-    }
-
-    pub(crate) fn touch_up(&mut self, slot: i32) -> Result<(), SimulationError> {
-        let (x, y) = self.touches[slot as usize];
-
-        let mut input: Controls::POINTER_TYPE_INFO = unsafe { std::mem::zeroed() };
-        input.r#type = WindowsAndMessaging::PT_TOUCH;
-        input.Anonymous.touchInfo.pointerInfo.pointerType = WindowsAndMessaging::PT_TOUCH;
-        input.Anonymous.touchInfo.pointerInfo.pointerFlags = Pointer::POINTER_FLAG_UP;
-        input.Anonymous.touchInfo.touchMask = WindowsAndMessaging::TOUCH_MASK_CONTACTAREA;
-        input.Anonymous.touchInfo.pointerInfo.pointerId = slot as u32;
-        input.Anonymous.touchInfo.pointerInfo.ptPixelLocation.x = x;
-        input.Anonymous.touchInfo.pointerInfo.ptPixelLocation.y = y;
-        input.Anonymous.touchInfo.rcContact.top = y - 2;
-        input.Anonymous.touchInfo.rcContact.bottom = y + 2;
-        input.Anonymous.touchInfo.rcContact.left = x - 2;
-        input.Anonymous.touchInfo.rcContact.right = x + 2;
-
-        unsafe {
-            Pointer::InjectSyntheticPointerInput(self.touch_device, &[input])?;
-        }
-        Ok(())
-    }
-
-    pub(crate) fn touch_move(&mut self, slot: i32, x: i32, y: i32) -> Result<(), SimulationError> {
-        self.touches[slot as usize] = (x, y);
-
-        let mut input: Controls::POINTER_TYPE_INFO = unsafe { std::mem::zeroed() };
-        input.r#type = WindowsAndMessaging::PT_TOUCH;
-        input.Anonymous.touchInfo.pointerInfo.pointerType = WindowsAndMessaging::PT_TOUCH;
-        input.Anonymous.touchInfo.pointerInfo.pointerFlags = Pointer::POINTER_FLAG_UPDATE
-            | Pointer::POINTER_FLAG_INRANGE
-            | Pointer::POINTER_FLAG_INCONTACT;
-        input.Anonymous.touchInfo.touchMask = WindowsAndMessaging::TOUCH_MASK_CONTACTAREA;
-        input.Anonymous.touchInfo.pointerInfo.pointerId = slot as u32;
-        input.Anonymous.touchInfo.pointerInfo.ptPixelLocation.x = x;
-        input.Anonymous.touchInfo.pointerInfo.ptPixelLocation.y = y;
-        input.Anonymous.touchInfo.rcContact.top = y - 2;
-        input.Anonymous.touchInfo.rcContact.bottom = y + 2;
-        input.Anonymous.touchInfo.rcContact.left = x - 2;
-        input.Anonymous.touchInfo.rcContact.right = x + 2;
-
-        unsafe {
-            Pointer::InjectSyntheticPointerInput(self.touch_device, &[input])?;
-        }
-        Ok(())
-    }
-
-    pub(crate) fn pen(
-        &mut self,
-        x: i32,
-        y: i32,
-        pressure: f64,
-        tilt_x: i32,
-        tilt_y: i32,
-    ) -> Result<(), SimulationError> {
-        let flags = if pressure == 0.0 {
-            Pointer::POINTER_FLAG_UP
-        } else if self.last_pressure == 0.0 {
-            Pointer::POINTER_FLAG_DOWN
-                | Pointer::POINTER_FLAG_INRANGE
-                | Pointer::POINTER_FLAG_INCONTACT
-        } else {
-            Pointer::POINTER_FLAG_UPDATE
-                | Pointer::POINTER_FLAG_INRANGE
-                | Pointer::POINTER_FLAG_INCONTACT
-        };
-
-        let mut input: Controls::POINTER_TYPE_INFO = unsafe { std::mem::zeroed() };
-        input.r#type = WindowsAndMessaging::PT_PEN;
-        input.Anonymous.penInfo.pointerInfo.pointerType = WindowsAndMessaging::PT_PEN;
-        input.Anonymous.penInfo.pointerInfo.pointerFlags = flags;
-        input.Anonymous.penInfo.penMask = WindowsAndMessaging::PEN_MASK_PRESSURE
-            | WindowsAndMessaging::PEN_MASK_TILT_X
-            | WindowsAndMessaging::PEN_MASK_TILT_Y;
-        input.Anonymous.penInfo.pointerInfo.ptPixelLocation.x = x;
-        input.Anonymous.penInfo.pointerInfo.ptPixelLocation.y = y;
-        input.Anonymous.penInfo.pressure = (pressure * 1024.0) as u32;
-        input.Anonymous.penInfo.tiltX = tilt_x;
-        input.Anonymous.penInfo.tiltY = tilt_y;
-
-        self.last_pressure = pressure;
-
-        unsafe {
-            Pointer::InjectSyntheticPointerInput(self.pen_device, &[input])?;
-        }
-        Ok(())
-    }
-
-    pub(crate) fn get_screen_size(&self) -> Result<(i32, i32), SimulationError> {
-        Ok((
-            unsafe {
-                WindowsAndMessaging::GetSystemMetrics(WindowsAndMessaging::SM_CXVIRTUALSCREEN)
-            },
-            unsafe {
-                WindowsAndMessaging::GetSystemMetrics(WindowsAndMessaging::SM_CYVIRTUALSCREEN)
-            },
-        ))
-    }
-}
-
-impl Drop for PlatformImpl {
-    fn drop(&mut self) {
-        unsafe {
-            Controls::DestroySyntheticPointerDevice(self.touch_device);
-            Controls::DestroySyntheticPointerDevice(self.pen_device);
-        }
-    }
-}
-
-impl From<Key> for u16 {
-    fn from(key: Key) -> Self {
-        match key {
-            Key::Esc => 0x01,
-            Key::Num1 => 0x02,
-            Key::Num2 => 0x03,
-            Key::Num3 => 0x04,
-            Key::Num4 => 0x05,
-            Key::Num5 => 0x06,
-            Key::Num6 => 0x07,
-            Key::Num7 => 0x08,
-            Key::Num8 => 0x09,
-            Key::Num9 => 0x0A,
-            Key::Num0 => 0x0B,
-            Key::Minus => 0x0C,
-            Key::Equal => 0x0D,
-            Key::Backspace => 0x0E,
-            Key::Tab => 0x0F,
-            Key::Q => 0x10,
-            Key::W => 0x11,
-            Key::E => 0x12,
-            Key::R => 0x13,
-            Key::T => 0x14,
-            Key::Y => 0x15,
-            Key::U => 0x16,
-            Key::I => 0x17,
-            Key::O => 0x18,
-            Key::P => 0x19,
-            Key::LeftBrace => 0x1A,
-            Key::RightBrace => 0x1B,
-            Key::Enter => 0x1C,
-            Key::LeftCtrl => 0x1D,
-            Key::A => 0x1E,
-            Key::S => 0x1F,
-            Key::D => 0x20,
-            Key::F => 0x21,
-            Key::G => 0x22,
-            Key::H => 0x23,
-            Key::J => 0x24,
-            Key::K => 0x25,
-            Key::L => 0x26,
-            Key::Semicolon => 0x27,
-            Key::Apostrophe => 0x28,
-            Key::Grave => 0x29,
-            Key::LeftShift => 0x2A,
-            Key::Backslash => 0x2B,
-            Key::Z => 0x2C,
-            Key::X => 0x2D,
-            Key::C => 0x2E,
-            Key::V => 0x2F,
-            Key::B => 0x30,
-            Key::N => 0x31,
-            Key::M => 0x32,
-            Key::Comma => 0x33,
-            Key::Dot => 0x34,
-            Key::Slash => 0x35,
-            Key::RightShift => 0x36,
-            Key::KpAsterisk => 0x37,
-            Key::LeftAlt => 0x38,
-            Key::Space => 0x39,
-            Key::CapsLock => 0x3A,
-            Key::F1 => 0x3B,
-            Key::F2 => 0x3C,
-            Key::F3 => 0x3D,
-            Key::F4 => 0x3E,
-            Key::F5 => 0x3F,
-            Key::F6 => 0x40,
-            Key::F7 => 0x41,
-            Key::F8 => 0x42,
-            Key::F9 => 0x43,
-            Key::F10 => 0x44,
-            Key::NumLock => 0x45,
-            Key::ScrollLock => 0x46,
-            Key::Kp7 => 0x47,
-            Key::Kp8 => 0x48,
-            Key::Kp9 => 0x49,
-            Key::KpMinus => 0x4A,
-            Key::Kp4 => 0x4B,
-            Key::Kp5 => 0x4C,
-            Key::Kp6 => 0x4D,
-            Key::KpPlus => 0x4E,
-            Key::Kp1 => 0x4F,
-            Key::Kp2 => 0x50,
-            Key::Kp3 => 0x51,
-            Key::Kp0 => 0x52,
-            Key::KpDot => 0x53,
-            Key::ZenkakuHankaku => 0x56,
-            Key::IntlBackslash => 0x64,
-            Key::F11 => 0x57,
-            Key::F12 => 0x58,
-            Key::Ro => 0x59,
-            Key::Katakana => 0x5A,
-            Key::Hiragana => 0x5B,
-            Key::Henkan => 0x5C,
-            Key::KatakanaHiragana => 0x5D,
-            Key::Muhenkan => 0x5E,
-            Key::KpJpComma => 0x5F,
-            Key::KpEnter => 0x60,
-            Key::RightCtrl => 0x61,
-            Key::KpSlash => 0x62,
-            Key::SysRq => 0x63,
-            Key::RightAlt => 0x64,
-            Key::Home => 0xE047,
-            Key::Up => 0xE048,
-            Key::PageUp => 0xE049,
-            Key::Left => 0xE04B,
-            Key::Right => 0xE04D,
-            Key::End => 0xE04F,
-            Key::Down => 0xE050,
-            Key::PageDown => 0xE051,
-            Key::Insert => 0xE052,
-            Key::Delete => 0xE9,
-            Key::Macro => 0xEA,
-            Key::Mute => 0xEB,
-            Key::VolumeDown => 0xEC,
-            Key::VolumeUp => 0xED,
-            Key::Power => 0xEE,
-            Key::KpEqual => 0xEF,
-            Key::KpPlusMinus => 0xF0,
-            Key::Pause => 0xF1,
-            Key::KpComma => 0xF2,
-            Key::Hanguel => 0xF3,
-            Key::Hanja => 0xF4,
-            Key::Yen => 0xF5,
-            Key::LeftMeta => 0xE05B,
-            Key::RightMeta => 0xE05C,
-            Key::Compose => 0xF8,
-            Key::Stop => 0xF9,
-            Key::Help => 0xFA,
-            Key::Calc => 0xFB,
-            Key::Sleep => 0xFC,
-            Key::WakeUp => 0xFD,
-            Key::Mail => 0xFE,
-            Key::Bookmarks => 0xFF,
-            Key::Computer => 0x100,
-            Key::Back => 0x101,
-            Key::Forward => 0x102,
-            Key::NextSong => 0x103,
-            Key::PlayPause => 0x104,
-            Key::PreviousSong => 0x105,
-            Key::StopCD => 0x106,
-            Key::Homepage => 0x107,
-            Key::Refresh => 0x108,
-            Key::F13 => 0x109,
-            Key::F14 => 0x10A,
-            Key::F15 => 0x10B,
-            Key::F23 => 0x10C,
-            Key::Camera => 0x10D,
-            Key::Search => 0x10E,
-            Key::BrightnessDown => 0x10F,
-            Key::BrightnessUp => 0x110,
-            Key::Media => 0x111,
-            Key::SwitchVideoMode => 0x112,
-            Key::Battery => 0x113,
-            Key::Wlan => 0x114,
-            Key::Dvd => 0x115,
-            Key::FnEsc => 0x116,
-            _ => 0xFF, // Unknown key
-        }
-    }
-}
->>>>>>> 8451d4b7
+use crate::Key;
+use thiserror::Error;
+use windows::Win32::UI::Controls;
+use windows::Win32::UI::HiDpi;
+use windows::Win32::UI::Input::KeyboardAndMouse;
+use windows::Win32::UI::Input::Pointer;
+use windows::Win32::UI::WindowsAndMessaging;
+
+#[derive(Error, Debug)]
+pub enum SimulationError {
+    #[error("Windows error: {0}")]
+    WindowsError(#[from] windows::core::Error),
+}
+
+pub(crate) struct PlatformImpl {
+    touch_device: Controls::HSYNTHETICPOINTERDEVICE,
+    pen_device: Controls::HSYNTHETICPOINTERDEVICE,
+    touches: [(i32, i32); 10],
+    last_pressure: f64,
+}
+
+impl PlatformImpl {
+    pub(crate) fn new() -> Result<Self, SimulationError> {
+        unsafe {
+            HiDpi::SetProcessDpiAwareness(HiDpi::PROCESS_PER_MONITOR_DPI_AWARE)?;
+        }
+        Ok(Self {
+            touch_device: unsafe {
+                Controls::CreateSyntheticPointerDevice(
+                    WindowsAndMessaging::PT_TOUCH,
+                    10,
+                    Controls::POINTER_FEEDBACK_DEFAULT,
+                )?
+            },
+            pen_device: unsafe {
+                Controls::CreateSyntheticPointerDevice(
+                    WindowsAndMessaging::PT_PEN,
+                    1,
+                    Controls::POINTER_FEEDBACK_DEFAULT,
+                )?
+            },
+            touches: [(0, 0); 10],
+            last_pressure: 0.0,
+        })
+    }
+
+    pub(crate) fn move_mouse_abs(&mut self, x: i32, y: i32) -> Result<(), SimulationError> {
+        let mut input = KeyboardAndMouse::INPUT {
+            r#type: KeyboardAndMouse::INPUT_MOUSE,
+            Anonymous: unsafe { std::mem::zeroed() },
+        };
+        let (w, h) = self.get_screen_size()?;
+        input.Anonymous.mi.dx = (x * 65535) / w;
+        input.Anonymous.mi.dy = (y * 65535) / h;
+        input.Anonymous.mi.dwFlags =
+            KeyboardAndMouse::MOUSEEVENTF_MOVE | KeyboardAndMouse::MOUSEEVENTF_ABSOLUTE;
+
+        unsafe {
+            KeyboardAndMouse::SendInput(
+                &[input],
+                std::mem::size_of::<KeyboardAndMouse::INPUT>() as i32,
+            );
+        }
+        Ok(())
+    }
+
+    pub(crate) fn move_mouse_rel(&mut self, x: i32, y: i32) -> Result<(), SimulationError> {
+        let mut input = KeyboardAndMouse::INPUT {
+            r#type: KeyboardAndMouse::INPUT_MOUSE,
+            Anonymous: unsafe { std::mem::zeroed() },
+        };
+        input.Anonymous.mi.dx = x;
+        input.Anonymous.mi.dy = y;
+        input.Anonymous.mi.dwFlags = KeyboardAndMouse::MOUSEEVENTF_MOVE;
+
+        unsafe {
+            KeyboardAndMouse::SendInput(
+                &[input],
+                std::mem::size_of::<KeyboardAndMouse::INPUT>() as i32,
+            );
+        }
+        Ok(())
+    }
+
+    pub(crate) fn left_mouse_down(&mut self) -> Result<(), SimulationError> {
+        let mut input = KeyboardAndMouse::INPUT {
+            r#type: KeyboardAndMouse::INPUT_MOUSE,
+            Anonymous: unsafe { std::mem::zeroed() },
+        };
+        input.Anonymous.mi.dwFlags = KeyboardAndMouse::MOUSEEVENTF_LEFTDOWN;
+
+        unsafe {
+            KeyboardAndMouse::SendInput(
+                &[input],
+                std::mem::size_of::<KeyboardAndMouse::INPUT>() as i32,
+            );
+        }
+        Ok(())
+    }
+
+    pub(crate) fn middle_mouse_down(&mut self) -> Result<(), SimulationError> {
+        let mut input = KeyboardAndMouse::INPUT {
+            r#type: KeyboardAndMouse::INPUT_MOUSE,
+            Anonymous: unsafe { std::mem::zeroed() },
+        };
+        input.Anonymous.mi.dwFlags = KeyboardAndMouse::MOUSEEVENTF_MIDDLEDOWN;
+
+        unsafe {
+            KeyboardAndMouse::SendInput(
+                &[input],
+                std::mem::size_of::<KeyboardAndMouse::INPUT>() as i32,
+            );
+        }
+        Ok(())
+    }
+
+    pub(crate) fn right_mouse_down(&mut self) -> Result<(), SimulationError> {
+        let mut input = KeyboardAndMouse::INPUT {
+            r#type: KeyboardAndMouse::INPUT_MOUSE,
+            Anonymous: unsafe { std::mem::zeroed() },
+        };
+        input.Anonymous.mi.dwFlags = KeyboardAndMouse::MOUSEEVENTF_RIGHTDOWN;
+
+        unsafe {
+            KeyboardAndMouse::SendInput(
+                &[input],
+                std::mem::size_of::<KeyboardAndMouse::INPUT>() as i32,
+            );
+        }
+        Ok(())
+    }
+
+    pub(crate) fn left_mouse_up(&mut self) -> Result<(), SimulationError> {
+        let mut input = KeyboardAndMouse::INPUT {
+            r#type: KeyboardAndMouse::INPUT_MOUSE,
+            Anonymous: unsafe { std::mem::zeroed() },
+        };
+        input.Anonymous.mi.dwFlags = KeyboardAndMouse::MOUSEEVENTF_LEFTUP;
+
+        unsafe {
+            KeyboardAndMouse::SendInput(
+                &[input],
+                std::mem::size_of::<KeyboardAndMouse::INPUT>() as i32,
+            );
+        }
+        Ok(())
+    }
+
+    pub(crate) fn middle_mouse_up(&mut self) -> Result<(), SimulationError> {
+        let mut input = KeyboardAndMouse::INPUT {
+            r#type: KeyboardAndMouse::INPUT_MOUSE,
+            Anonymous: unsafe { std::mem::zeroed() },
+        };
+        input.Anonymous.mi.dwFlags = KeyboardAndMouse::MOUSEEVENTF_MIDDLEUP;
+
+        unsafe {
+            KeyboardAndMouse::SendInput(
+                &[input],
+                std::mem::size_of::<KeyboardAndMouse::INPUT>() as i32,
+            );
+        }
+        Ok(())
+    }
+
+    pub(crate) fn right_mouse_up(&mut self) -> Result<(), SimulationError> {
+        let mut input = KeyboardAndMouse::INPUT {
+            r#type: KeyboardAndMouse::INPUT_MOUSE,
+            Anonymous: unsafe { std::mem::zeroed() },
+        };
+        input.Anonymous.mi.dwFlags = KeyboardAndMouse::MOUSEEVENTF_RIGHTUP;
+
+        unsafe {
+            KeyboardAndMouse::SendInput(
+                &[input],
+                std::mem::size_of::<KeyboardAndMouse::INPUT>() as i32,
+            );
+        }
+        Ok(())
+    }
+
+    pub(crate) fn wheel(&mut self, x: i32, y: i32) -> Result<(), SimulationError> {
+        let mut input_vertical = KeyboardAndMouse::INPUT {
+            r#type: KeyboardAndMouse::INPUT_MOUSE,
+            Anonymous: unsafe { std::mem::zeroed() },
+        };
+        input_vertical.Anonymous.mi.dwFlags = KeyboardAndMouse::MOUSEEVENTF_WHEEL;
+        input_vertical.Anonymous.mi.mouseData = y as u32;
+
+        let mut input_horizontal = KeyboardAndMouse::INPUT {
+            r#type: KeyboardAndMouse::INPUT_MOUSE,
+            Anonymous: unsafe { std::mem::zeroed() },
+        };
+        input_horizontal.Anonymous.mi.dwFlags = KeyboardAndMouse::MOUSEEVENTF_HWHEEL;
+        input_horizontal.Anonymous.mi.mouseData = x as u32;
+
+        unsafe {
+            KeyboardAndMouse::SendInput(
+                &[input_vertical, input_horizontal],
+                std::mem::size_of::<KeyboardAndMouse::INPUT>() as i32,
+            );
+        }
+        Ok(())
+    }
+
+    pub(crate) fn key_down(&mut self, key: Key) -> Result<(), SimulationError> {
+        let mut input = KeyboardAndMouse::INPUT {
+            r#type: KeyboardAndMouse::INPUT_KEYBOARD,
+            Anonymous: unsafe { std::mem::zeroed() },
+        };
+        input.Anonymous.ki.dwFlags = KeyboardAndMouse::KEYEVENTF_SCANCODE;
+        input.Anonymous.ki.wScan = key.into();
+        unsafe {
+            if input.Anonymous.ki.wScan & 0xE000 == 0xE000 {
+                input.Anonymous.ki.dwFlags |= KeyboardAndMouse::KEYEVENTF_EXTENDEDKEY;
+            }
+
+            KeyboardAndMouse::SendInput(
+                &[input],
+                std::mem::size_of::<KeyboardAndMouse::INPUT>() as i32,
+            );
+        }
+        Ok(())
+    }
+
+    pub(crate) fn key_up(&mut self, key: Key) -> Result<(), SimulationError> {
+        let mut input = KeyboardAndMouse::INPUT {
+            r#type: KeyboardAndMouse::INPUT_KEYBOARD,
+            Anonymous: unsafe { std::mem::zeroed() },
+        };
+        input.Anonymous.ki.dwFlags =
+            KeyboardAndMouse::KEYEVENTF_KEYUP | KeyboardAndMouse::KEYEVENTF_SCANCODE;
+        input.Anonymous.ki.wScan = key.into();
+        unsafe {
+            if input.Anonymous.ki.wScan & 0xE000 == 0xE000 {
+                input.Anonymous.ki.dwFlags |= KeyboardAndMouse::KEYEVENTF_EXTENDEDKEY;
+            }
+
+            KeyboardAndMouse::SendInput(
+                &[input],
+                std::mem::size_of::<KeyboardAndMouse::INPUT>() as i32,
+            );
+        }
+        Ok(())
+    }
+
+    pub(crate) fn touch_down(&mut self, slot: i32, x: i32, y: i32) -> Result<(), SimulationError> {
+        self.touches[slot as usize] = (x, y);
+
+        let mut input: Controls::POINTER_TYPE_INFO = unsafe { std::mem::zeroed() };
+        input.r#type = WindowsAndMessaging::PT_TOUCH;
+        input.Anonymous.touchInfo.pointerInfo.pointerType = WindowsAndMessaging::PT_TOUCH;
+        input.Anonymous.touchInfo.pointerInfo.pointerFlags = Pointer::POINTER_FLAG_DOWN
+            | Pointer::POINTER_FLAG_INRANGE
+            | Pointer::POINTER_FLAG_INCONTACT;
+        input.Anonymous.touchInfo.touchMask = WindowsAndMessaging::TOUCH_MASK_CONTACTAREA;
+        input.Anonymous.touchInfo.pointerInfo.pointerId = slot as u32;
+        input.Anonymous.touchInfo.pointerInfo.ptPixelLocation.x = x;
+        input.Anonymous.touchInfo.pointerInfo.ptPixelLocation.y = y;
+        input.Anonymous.touchInfo.rcContact.top = y - 2;
+        input.Anonymous.touchInfo.rcContact.bottom = y + 2;
+        input.Anonymous.touchInfo.rcContact.left = x - 2;
+        input.Anonymous.touchInfo.rcContact.right = x + 2;
+
+        unsafe {
+            Pointer::InjectSyntheticPointerInput(self.touch_device, &[input])?;
+        }
+        Ok(())
+    }
+
+    pub(crate) fn touch_up(&mut self, slot: i32) -> Result<(), SimulationError> {
+        let (x, y) = self.touches[slot as usize];
+
+        let mut input: Controls::POINTER_TYPE_INFO = unsafe { std::mem::zeroed() };
+        input.r#type = WindowsAndMessaging::PT_TOUCH;
+        input.Anonymous.touchInfo.pointerInfo.pointerType = WindowsAndMessaging::PT_TOUCH;
+        input.Anonymous.touchInfo.pointerInfo.pointerFlags = Pointer::POINTER_FLAG_UP;
+        input.Anonymous.touchInfo.touchMask = WindowsAndMessaging::TOUCH_MASK_CONTACTAREA;
+        input.Anonymous.touchInfo.pointerInfo.pointerId = slot as u32;
+        input.Anonymous.touchInfo.pointerInfo.ptPixelLocation.x = x;
+        input.Anonymous.touchInfo.pointerInfo.ptPixelLocation.y = y;
+        input.Anonymous.touchInfo.rcContact.top = y - 2;
+        input.Anonymous.touchInfo.rcContact.bottom = y + 2;
+        input.Anonymous.touchInfo.rcContact.left = x - 2;
+        input.Anonymous.touchInfo.rcContact.right = x + 2;
+
+        unsafe {
+            Pointer::InjectSyntheticPointerInput(self.touch_device, &[input])?;
+        }
+        Ok(())
+    }
+
+    pub(crate) fn touch_move(&mut self, slot: i32, x: i32, y: i32) -> Result<(), SimulationError> {
+        self.touches[slot as usize] = (x, y);
+
+        let mut input: Controls::POINTER_TYPE_INFO = unsafe { std::mem::zeroed() };
+        input.r#type = WindowsAndMessaging::PT_TOUCH;
+        input.Anonymous.touchInfo.pointerInfo.pointerType = WindowsAndMessaging::PT_TOUCH;
+        input.Anonymous.touchInfo.pointerInfo.pointerFlags = Pointer::POINTER_FLAG_UPDATE
+            | Pointer::POINTER_FLAG_INRANGE
+            | Pointer::POINTER_FLAG_INCONTACT;
+        input.Anonymous.touchInfo.touchMask = WindowsAndMessaging::TOUCH_MASK_CONTACTAREA;
+        input.Anonymous.touchInfo.pointerInfo.pointerId = slot as u32;
+        input.Anonymous.touchInfo.pointerInfo.ptPixelLocation.x = x;
+        input.Anonymous.touchInfo.pointerInfo.ptPixelLocation.y = y;
+        input.Anonymous.touchInfo.rcContact.top = y - 2;
+        input.Anonymous.touchInfo.rcContact.bottom = y + 2;
+        input.Anonymous.touchInfo.rcContact.left = x - 2;
+        input.Anonymous.touchInfo.rcContact.right = x + 2;
+
+        unsafe {
+            Pointer::InjectSyntheticPointerInput(self.touch_device, &[input])?;
+        }
+        Ok(())
+    }
+
+    pub(crate) fn pen(
+        &mut self,
+        x: i32,
+        y: i32,
+        pressure: f64,
+        tilt_x: i32,
+        tilt_y: i32,
+    ) -> Result<(), SimulationError> {
+        let flags = if pressure == 0.0 {
+            Pointer::POINTER_FLAG_UP
+        } else if self.last_pressure == 0.0 {
+            Pointer::POINTER_FLAG_DOWN
+                | Pointer::POINTER_FLAG_INRANGE
+                | Pointer::POINTER_FLAG_INCONTACT
+        } else {
+            Pointer::POINTER_FLAG_UPDATE
+                | Pointer::POINTER_FLAG_INRANGE
+                | Pointer::POINTER_FLAG_INCONTACT
+        };
+
+        let mut input: Controls::POINTER_TYPE_INFO = unsafe { std::mem::zeroed() };
+        input.r#type = WindowsAndMessaging::PT_PEN;
+        input.Anonymous.penInfo.pointerInfo.pointerType = WindowsAndMessaging::PT_PEN;
+        input.Anonymous.penInfo.pointerInfo.pointerFlags = flags;
+        input.Anonymous.penInfo.penMask = WindowsAndMessaging::PEN_MASK_PRESSURE
+            | WindowsAndMessaging::PEN_MASK_TILT_X
+            | WindowsAndMessaging::PEN_MASK_TILT_Y;
+        input.Anonymous.penInfo.pointerInfo.ptPixelLocation.x = x;
+        input.Anonymous.penInfo.pointerInfo.ptPixelLocation.y = y;
+        input.Anonymous.penInfo.pressure = (pressure * 1024.0) as u32;
+        input.Anonymous.penInfo.tiltX = tilt_x;
+        input.Anonymous.penInfo.tiltY = tilt_y;
+
+        self.last_pressure = pressure;
+
+        unsafe {
+            Pointer::InjectSyntheticPointerInput(self.pen_device, &[input])?;
+        }
+        Ok(())
+    }
+
+    pub(crate) fn get_screen_size(&self) -> Result<(i32, i32), SimulationError> {
+        Ok((
+            unsafe {
+                WindowsAndMessaging::GetSystemMetrics(WindowsAndMessaging::SM_CXVIRTUALSCREEN)
+            },
+            unsafe {
+                WindowsAndMessaging::GetSystemMetrics(WindowsAndMessaging::SM_CYVIRTUALSCREEN)
+            },
+        ))
+    }
+}
+
+impl Drop for PlatformImpl {
+    fn drop(&mut self) {
+        unsafe {
+            Controls::DestroySyntheticPointerDevice(self.touch_device);
+            Controls::DestroySyntheticPointerDevice(self.pen_device);
+        }
+    }
+}
+
+impl From<Key> for u16 {
+    fn from(key: Key) -> Self {
+        match key {
+            Key::Esc => 0x01,
+            Key::Num1 => 0x02,
+            Key::Num2 => 0x03,
+            Key::Num3 => 0x04,
+            Key::Num4 => 0x05,
+            Key::Num5 => 0x06,
+            Key::Num6 => 0x07,
+            Key::Num7 => 0x08,
+            Key::Num8 => 0x09,
+            Key::Num9 => 0x0A,
+            Key::Num0 => 0x0B,
+            Key::Minus => 0x0C,
+            Key::Equal => 0x0D,
+            Key::Backspace => 0x0E,
+            Key::Tab => 0x0F,
+            Key::Q => 0x10,
+            Key::W => 0x11,
+            Key::E => 0x12,
+            Key::R => 0x13,
+            Key::T => 0x14,
+            Key::Y => 0x15,
+            Key::U => 0x16,
+            Key::I => 0x17,
+            Key::O => 0x18,
+            Key::P => 0x19,
+            Key::LeftBrace => 0x1A,
+            Key::RightBrace => 0x1B,
+            Key::Enter => 0x1C,
+            Key::LeftCtrl => 0x1D,
+            Key::A => 0x1E,
+            Key::S => 0x1F,
+            Key::D => 0x20,
+            Key::F => 0x21,
+            Key::G => 0x22,
+            Key::H => 0x23,
+            Key::J => 0x24,
+            Key::K => 0x25,
+            Key::L => 0x26,
+            Key::Semicolon => 0x27,
+            Key::Apostrophe => 0x28,
+            Key::Grave => 0x29,
+            Key::LeftShift => 0x2A,
+            Key::Backslash => 0x2B,
+            Key::Z => 0x2C,
+            Key::X => 0x2D,
+            Key::C => 0x2E,
+            Key::V => 0x2F,
+            Key::B => 0x30,
+            Key::N => 0x31,
+            Key::M => 0x32,
+            Key::Comma => 0x33,
+            Key::Dot => 0x34,
+            Key::Slash => 0x35,
+            Key::RightShift => 0x36,
+            Key::KpAsterisk => 0x37,
+            Key::LeftAlt => 0x38,
+            Key::Space => 0x39,
+            Key::CapsLock => 0x3A,
+            Key::F1 => 0x3B,
+            Key::F2 => 0x3C,
+            Key::F3 => 0x3D,
+            Key::F4 => 0x3E,
+            Key::F5 => 0x3F,
+            Key::F6 => 0x40,
+            Key::F7 => 0x41,
+            Key::F8 => 0x42,
+            Key::F9 => 0x43,
+            Key::F10 => 0x44,
+            Key::NumLock => 0x45,
+            Key::ScrollLock => 0x46,
+            Key::Kp7 => 0x47,
+            Key::Kp8 => 0x48,
+            Key::Kp9 => 0x49,
+            Key::KpMinus => 0x4A,
+            Key::Kp4 => 0x4B,
+            Key::Kp5 => 0x4C,
+            Key::Kp6 => 0x4D,
+            Key::KpPlus => 0x4E,
+            Key::Kp1 => 0x4F,
+            Key::Kp2 => 0x50,
+            Key::Kp3 => 0x51,
+            Key::Kp0 => 0x52,
+            Key::KpDot => 0x53,
+            Key::ZenkakuHankaku => 0x56,
+            Key::IntlBackslash => 0x64,
+            Key::F11 => 0x57,
+            Key::F12 => 0x58,
+            Key::Ro => 0x59,
+            Key::Katakana => 0x5A,
+            Key::Hiragana => 0x5B,
+            Key::Henkan => 0x5C,
+            Key::KatakanaHiragana => 0x5D,
+            Key::Muhenkan => 0x5E,
+            Key::KpJpComma => 0x5F,
+            Key::KpEnter => 0x60,
+            Key::RightCtrl => 0x61,
+            Key::KpSlash => 0x62,
+            Key::SysRq => 0x63,
+            Key::RightAlt => 0x64,
+            Key::Home => 0xE047,
+            Key::Up => 0xE048,
+            Key::PageUp => 0xE049,
+            Key::Left => 0xE04B,
+            Key::Right => 0xE04D,
+            Key::End => 0xE04F,
+            Key::Down => 0xE050,
+            Key::PageDown => 0xE051,
+            Key::Insert => 0xE052,
+            Key::Delete => 0xE9,
+            Key::Macro => 0xEA,
+            Key::Mute => 0xEB,
+            Key::VolumeDown => 0xEC,
+            Key::VolumeUp => 0xED,
+            Key::Power => 0xEE,
+            Key::KpEqual => 0xEF,
+            Key::KpPlusMinus => 0xF0,
+            Key::Pause => 0xF1,
+            Key::KpComma => 0xF2,
+            Key::Hanguel => 0xF3,
+            Key::Hanja => 0xF4,
+            Key::Yen => 0xF5,
+            Key::LeftMeta => 0xE05B,
+            Key::RightMeta => 0xE05C,
+            Key::Compose => 0xF8,
+            Key::Stop => 0xF9,
+            Key::Help => 0xFA,
+            Key::Calc => 0xFB,
+            Key::Sleep => 0xFC,
+            Key::WakeUp => 0xFD,
+            Key::Mail => 0xFE,
+            Key::Bookmarks => 0xFF,
+            Key::Computer => 0x100,
+            Key::Back => 0x101,
+            Key::Forward => 0x102,
+            Key::NextSong => 0x103,
+            Key::PlayPause => 0x104,
+            Key::PreviousSong => 0x105,
+            Key::StopCD => 0x106,
+            Key::Homepage => 0x107,
+            Key::Refresh => 0x108,
+            Key::F13 => 0x109,
+            Key::F14 => 0x10A,
+            Key::F15 => 0x10B,
+            Key::F23 => 0x10C,
+            Key::Camera => 0x10D,
+            Key::Search => 0x10E,
+            Key::BrightnessDown => 0x10F,
+            Key::BrightnessUp => 0x110,
+            Key::Media => 0x111,
+            Key::SwitchVideoMode => 0x112,
+            Key::Battery => 0x113,
+            Key::Wlan => 0x114,
+            Key::Dvd => 0x115,
+            Key::FnEsc => 0x116,
+            _ => 0xFF, // Unknown key
+        }
+    }
+}